--- conflicted
+++ resolved
@@ -65,14 +65,9 @@
 
 if __name__ == '__main__':
     torch.set_default_device('cuda') if torch.cuda.is_available() else torch.set_default_device('cpu')
-
     start_time = time.time()
     domain = pyrfm.Square2D(center=[0.5, 0.5], radius=[0.5, 0.5])
-<<<<<<< HEAD
-    model = pyrfm.RFMBase(dim=2, n_hidden=200, domain=domain, n_subdomains=2, pou=pyrfm.PsiB)
-=======
     model = pyrfm.RFMBase(dim=2, n_hidden=300, domain=domain, n_subdomains=4, pou=pyrfm.PsiB)
->>>>>>> 597e3f9c
 
     x_in = domain.in_sample(10000, with_boundary=False)
 
